/**
 * Copyright (c) 2014 OGN, All Rights Reserved.
 */

package org.ogn.commons.beacon.impl.aprs;

import static org.junit.Assert.assertEquals;
import static org.junit.Assert.assertNotNull;
import static org.junit.Assert.assertNotSame;
import static org.junit.Assert.assertNull;
import static org.junit.Assert.assertTrue;
import static org.ogn.commons.beacon.AddressType.FLARM;
import static org.ogn.commons.beacon.AddressType.ICAO;
import static org.ogn.commons.beacon.AircraftType.GLIDER;

import java.util.Arrays;
import java.util.List;

import org.junit.Test;
import org.ogn.commons.beacon.AddressType;
import org.ogn.commons.beacon.AircraftBeacon;
import org.ogn.commons.utils.AprsUtils;
import org.ogn.commons.utils.JsonUtils;

public class AprsAircraftBeaconTest {

	@Test
	public void testEqualsAndHashCode() {
		String acBeacon = "PH-844>APRS,qAS,Veendam:/102529h5244.42N/00632.07E'089/077/A=000876 id06DD82AC -474fpm +0.1rot 7.8dB 1e +0.7kHz gps2x3 hear8222";

		AircraftBeacon b1 = new AprsAircraftBeacon(acBeacon);
		AircraftBeacon b2 = new AprsAircraftBeacon(acBeacon);

		assertEquals(b1.hashCode(), b2.hashCode());
		assertEquals(b1, b2);
		assertNotSame(b1, b2);
	}

	@Test
	public void test1() {
		String acBeacon = "PH-844>APRS,qAS,Veendam:/102529h5244.42N/00632.07E'089/077/A=000876 id06DD82AC -474fpm +0.1rot 7.8dB 1e +0.7kHz gps2x3 hear8222 hear8223 hear8224";

		AircraftBeacon b1 = new AprsAircraftBeacon(acBeacon);

		assertNotNull(b1);

		assertEquals(acBeacon, b1.getRawPacket());

		assertEquals("PH-844", b1.getId());

		assertEquals(0, AprsUtils.toUtcTimestamp(10, 25, 29) - b1.getTimestamp());

		assertEquals(GLIDER, b1.getAircraftType());
		assertEquals(-2.4f, b1.getClimbRate(), 0.1);

		assertEquals(1, b1.getErrorCount());
		assertEquals(0.7, b1.getFrequencyOffset(), 0.01);
		assertEquals("2x3", b1.getGpsStatus());
		assertEquals(142.6f, b1.getGroundSpeed(), 0.01);
		assertEquals(3, b1.getHeardAircraftIds().length);
		List<String> hearIds = Arrays.asList(b1.getHeardAircraftIds());
		assertTrue(hearIds.contains("8222"));
		assertTrue(hearIds.contains("8223"));
		assertTrue(hearIds.contains("8224"));

		assertEquals("DD82AC", b1.getAddress());
		assertEquals(FLARM, b1.getAddressType());

		assertEquals(52.74033f, b1.getLat(), 0.0001);
		assertEquals(6.5345, b1.getLon(), 0.0001);
		assertEquals(267.0, b1.getAlt(), 0.001);

		assertEquals("Veendam", b1.getReceiverName());

		assertEquals(7.8, b1.getSignalStrength(), 0.01);
		assertEquals(89, b1.getTrack());
		assertEquals(0.1, b1.getTurnRate(), 0.01);
	}

	@Test
	public void test2() {
		String acBeacon = "incorrect > ! Cdd blah blah blah xxx beacon $$ format";

		AircraftBeacon b1 = new AprsAircraftBeacon(acBeacon);

		assertEquals(acBeacon, b1.getRawPacket());

		// still, the object should be created (although its attributes won't be
		// initialized)
		assertNotNull(b1);
	}

	@Test
	public void test3() {
		String acBeacon = "PH-1345>APRS,qAS,LFGP:/133244h4758.48N/00346.17E'274/028/A=001138 id06DD8652 -019fpm -10.6rot 18.8dB 0e -2.5kHz gps5x11 hear8E05 hear8F0F hearAA4A";

		AircraftBeacon b1 = new AprsAircraftBeacon(acBeacon);

		assertEquals(-10.6f, b1.getTurnRate(), 0.0f);
	}

	@Test
	public void test4() {

		// NO gpsHxV (OGN tracker uses NMEA GPS, so these numbers will not be
		// available)
		String acBeacon = "PH-1345>APRS,qAS,LFGP:/133244h4758.48N/00346.17E'274/028/A=001138 id06DD8652 -019fpm -10.6rot 18.8dB 0e -2.5kHz hear8E05 hear8F0F hearAA4A";

		AircraftBeacon b1 = new AprsAircraftBeacon(acBeacon);

		assertNull(b1.getGpsStatus());
		System.out.println(JsonUtils.toJson(b1));
	}

	@Test
	public void test5() {
		// test against incorrect beacon format

		String acBeacon = "F-PVVA>APRS,qAS,CHALLES:/130435h4534.95N/00559.83E'237/105/A=002818|$#*IL<&z#XLx|";
		AircraftBeacon b1 = new AprsAircraftBeacon(acBeacon);

		assertNotNull(b1);
		System.out.println(JsonUtils.toJson(b1));

		assertEquals(AddressType.UNRECOGNIZED, b1.getAddressType());
	}

	@Test
	public void test6() {

		String acBeacon = "FLRDDEAAB>APRS,qAS,Hornberg:/153509h4844.83N/00951.62E'301/001/A=002365 id06DDEAAB +020fpm -0.7rot 53.2dB 0e +0.7kHz gps3x5";
		AircraftBeacon b1 = new AprsAircraftBeacon(acBeacon);

		assertNotNull(b1);

		String jsonB1 = JsonUtils.toJson(b1);

		AircraftBeacon b2 = JsonUtils.fromJson(jsonB1, AprsAircraftBeacon.class);

		assertEquals(b1, b2);
	}

	@Test
	public void test7() {

		String acBeacon = "FLRDDEAAB>APRS,qAS,Hornberg:/153^^509h4844.83N/00951.62E'301/001/A=002365 33sss3 XX!~@SS id06DDEAAB +020fpm -0.7rot 53.2dB 0e +0.7kHz gps3x5";
		AircraftBeacon b1 = new AprsAircraftBeacon(acBeacon);

		assertNotNull(b1);
		assertEquals(acBeacon, b1.getRawPacket());
	}

	@Test
	public void test8() {

		// test the extended format of APRS packet (additional lat/lon digits)
		String acBeacon = "FLRDD940D>APRS,qAS,LFLE:/075524h4533.44N/00558.73E'000/000/A=000974 !W61! id0ADD940D +020fpm +0.0rot 53.8dB 0e -0.3kHz gps6x8";
		AircraftBeacon b1 = new AprsAircraftBeacon(acBeacon);

		acBeacon = "FLRDD940D>APRS,qAS,LFLE:/075524h4533.44N/00558.73E'000/000/A=000974 !W00! id0ADD940D +020fpm +0.0rot 53.8dB 0e -0.3kHz gps6x8";
		AircraftBeacon b2 = new AprsAircraftBeacon(acBeacon);

		assertNotNull(b1);
		assertNotNull(b2);

		assertTrue(b1.getLat() > b2.getLat());
		assertTrue(b1.getLon() > b2.getLon());
	}

	@Test
	// test parsing of new fields in beacon as from v. 0.2.5
	public void test9() {
<<<<<<< HEAD
		String acBeacon = "ICA4B4E68>APRS,qAS,Letzi:/152339h4726.50N/00814.20E'260/059/A=002253 !W65! id054B4E68 -395fpm -1.5rot 16.5dB 0e -14.3kHz gps1x2 s6.05 h4C rDF0CD1 +4.5dBm";
=======
		String acBeacon = "ICA4B4E68>APRS,qAS,Letzi:/152339h4726.50N/00814.20E'260/059/A=002253 !W65! id054B4E68 -395fpm -1.5rot 16.5dB 0e -14.3kHz gps1x2 s6.05 h43 rDF0CD1 +4.5dBm";
>>>>>>> cd9bc218
		AircraftBeacon b1 = new AprsAircraftBeacon(acBeacon);

		assertNotNull(b1);

		assertEquals(acBeacon, b1.getRawPacket());

		assertEquals(0, AprsUtils.toUtcTimestamp(15, 23, 39) - b1.getTimestamp());

		assertEquals("Letzi", b1.getReceiverName());
		assertEquals(GLIDER, b1.getAircraftType());

		assertEquals(ICAO, b1.getAddressType());
		assertEquals("4B4E68", b1.getAddress());
		assertEquals("DF0CD1", b1.getOriginalAddress());

		assertEquals(6.05f, b1.getFirmwareVersion(), 0.01f);
<<<<<<< HEAD
		assertEquals(0x4C, b1.getHardwareVersion());
=======
		assertEquals(0x43, b1.getHardwareVersion());
>>>>>>> cd9bc218
		assertEquals(4.5f, b1.getERP(), 0.01f);

		String jsonB1 = JsonUtils.toJson(b1);
		System.out.println(jsonB1);

		AircraftBeacon b2 = JsonUtils.fromJson(jsonB1, AprsAircraftBeacon.class);

		String jsonB2 = JsonUtils.toJson(b2);

		System.out.println(jsonB2);

		assertEquals(b1, b2);
<<<<<<< HEAD
		
		acBeacon = "OGN01542C>APRS,qAS,Kalkar:/171745h5144.77N/00616.69E'000/000/A=000069 !W16! id0701542C +000fpm +0.0rot FL001.08 56.2dB 0e -7.4kHz";
		b1 = new AprsAircraftBeacon(acBeacon);
		assertEquals(108,b1.getBaroAlt());			
=======
>>>>>>> cd9bc218
	}

}<|MERGE_RESOLUTION|>--- conflicted
+++ resolved
@@ -1,220 +1,205 @@
-/**
- * Copyright (c) 2014 OGN, All Rights Reserved.
- */
-
-package org.ogn.commons.beacon.impl.aprs;
-
-import static org.junit.Assert.assertEquals;
-import static org.junit.Assert.assertNotNull;
-import static org.junit.Assert.assertNotSame;
-import static org.junit.Assert.assertNull;
-import static org.junit.Assert.assertTrue;
-import static org.ogn.commons.beacon.AddressType.FLARM;
-import static org.ogn.commons.beacon.AddressType.ICAO;
-import static org.ogn.commons.beacon.AircraftType.GLIDER;
-
-import java.util.Arrays;
-import java.util.List;
-
-import org.junit.Test;
-import org.ogn.commons.beacon.AddressType;
-import org.ogn.commons.beacon.AircraftBeacon;
-import org.ogn.commons.utils.AprsUtils;
-import org.ogn.commons.utils.JsonUtils;
-
-public class AprsAircraftBeaconTest {
-
-	@Test
-	public void testEqualsAndHashCode() {
-		String acBeacon = "PH-844>APRS,qAS,Veendam:/102529h5244.42N/00632.07E'089/077/A=000876 id06DD82AC -474fpm +0.1rot 7.8dB 1e +0.7kHz gps2x3 hear8222";
-
-		AircraftBeacon b1 = new AprsAircraftBeacon(acBeacon);
-		AircraftBeacon b2 = new AprsAircraftBeacon(acBeacon);
-
-		assertEquals(b1.hashCode(), b2.hashCode());
-		assertEquals(b1, b2);
-		assertNotSame(b1, b2);
-	}
-
-	@Test
-	public void test1() {
-		String acBeacon = "PH-844>APRS,qAS,Veendam:/102529h5244.42N/00632.07E'089/077/A=000876 id06DD82AC -474fpm +0.1rot 7.8dB 1e +0.7kHz gps2x3 hear8222 hear8223 hear8224";
-
-		AircraftBeacon b1 = new AprsAircraftBeacon(acBeacon);
-
-		assertNotNull(b1);
-
-		assertEquals(acBeacon, b1.getRawPacket());
-
-		assertEquals("PH-844", b1.getId());
-
-		assertEquals(0, AprsUtils.toUtcTimestamp(10, 25, 29) - b1.getTimestamp());
-
-		assertEquals(GLIDER, b1.getAircraftType());
-		assertEquals(-2.4f, b1.getClimbRate(), 0.1);
-
-		assertEquals(1, b1.getErrorCount());
-		assertEquals(0.7, b1.getFrequencyOffset(), 0.01);
-		assertEquals("2x3", b1.getGpsStatus());
-		assertEquals(142.6f, b1.getGroundSpeed(), 0.01);
-		assertEquals(3, b1.getHeardAircraftIds().length);
-		List<String> hearIds = Arrays.asList(b1.getHeardAircraftIds());
-		assertTrue(hearIds.contains("8222"));
-		assertTrue(hearIds.contains("8223"));
-		assertTrue(hearIds.contains("8224"));
-
-		assertEquals("DD82AC", b1.getAddress());
-		assertEquals(FLARM, b1.getAddressType());
-
-		assertEquals(52.74033f, b1.getLat(), 0.0001);
-		assertEquals(6.5345, b1.getLon(), 0.0001);
-		assertEquals(267.0, b1.getAlt(), 0.001);
-
-		assertEquals("Veendam", b1.getReceiverName());
-
-		assertEquals(7.8, b1.getSignalStrength(), 0.01);
-		assertEquals(89, b1.getTrack());
-		assertEquals(0.1, b1.getTurnRate(), 0.01);
-	}
-
-	@Test
-	public void test2() {
-		String acBeacon = "incorrect > ! Cdd blah blah blah xxx beacon $$ format";
-
-		AircraftBeacon b1 = new AprsAircraftBeacon(acBeacon);
-
-		assertEquals(acBeacon, b1.getRawPacket());
-
-		// still, the object should be created (although its attributes won't be
-		// initialized)
-		assertNotNull(b1);
-	}
-
-	@Test
-	public void test3() {
-		String acBeacon = "PH-1345>APRS,qAS,LFGP:/133244h4758.48N/00346.17E'274/028/A=001138 id06DD8652 -019fpm -10.6rot 18.8dB 0e -2.5kHz gps5x11 hear8E05 hear8F0F hearAA4A";
-
-		AircraftBeacon b1 = new AprsAircraftBeacon(acBeacon);
-
-		assertEquals(-10.6f, b1.getTurnRate(), 0.0f);
-	}
-
-	@Test
-	public void test4() {
-
-		// NO gpsHxV (OGN tracker uses NMEA GPS, so these numbers will not be
-		// available)
-		String acBeacon = "PH-1345>APRS,qAS,LFGP:/133244h4758.48N/00346.17E'274/028/A=001138 id06DD8652 -019fpm -10.6rot 18.8dB 0e -2.5kHz hear8E05 hear8F0F hearAA4A";
-
-		AircraftBeacon b1 = new AprsAircraftBeacon(acBeacon);
-
-		assertNull(b1.getGpsStatus());
-		System.out.println(JsonUtils.toJson(b1));
-	}
-
-	@Test
-	public void test5() {
-		// test against incorrect beacon format
-
-		String acBeacon = "F-PVVA>APRS,qAS,CHALLES:/130435h4534.95N/00559.83E'237/105/A=002818|$#*IL<&z#XLx|";
-		AircraftBeacon b1 = new AprsAircraftBeacon(acBeacon);
-
-		assertNotNull(b1);
-		System.out.println(JsonUtils.toJson(b1));
-
-		assertEquals(AddressType.UNRECOGNIZED, b1.getAddressType());
-	}
-
-	@Test
-	public void test6() {
-
-		String acBeacon = "FLRDDEAAB>APRS,qAS,Hornberg:/153509h4844.83N/00951.62E'301/001/A=002365 id06DDEAAB +020fpm -0.7rot 53.2dB 0e +0.7kHz gps3x5";
-		AircraftBeacon b1 = new AprsAircraftBeacon(acBeacon);
-
-		assertNotNull(b1);
-
-		String jsonB1 = JsonUtils.toJson(b1);
-
-		AircraftBeacon b2 = JsonUtils.fromJson(jsonB1, AprsAircraftBeacon.class);
-
-		assertEquals(b1, b2);
-	}
-
-	@Test
-	public void test7() {
-
-		String acBeacon = "FLRDDEAAB>APRS,qAS,Hornberg:/153^^509h4844.83N/00951.62E'301/001/A=002365 33sss3 XX!~@SS id06DDEAAB +020fpm -0.7rot 53.2dB 0e +0.7kHz gps3x5";
-		AircraftBeacon b1 = new AprsAircraftBeacon(acBeacon);
-
-		assertNotNull(b1);
-		assertEquals(acBeacon, b1.getRawPacket());
-	}
-
-	@Test
-	public void test8() {
-
-		// test the extended format of APRS packet (additional lat/lon digits)
-		String acBeacon = "FLRDD940D>APRS,qAS,LFLE:/075524h4533.44N/00558.73E'000/000/A=000974 !W61! id0ADD940D +020fpm +0.0rot 53.8dB 0e -0.3kHz gps6x8";
-		AircraftBeacon b1 = new AprsAircraftBeacon(acBeacon);
-
-		acBeacon = "FLRDD940D>APRS,qAS,LFLE:/075524h4533.44N/00558.73E'000/000/A=000974 !W00! id0ADD940D +020fpm +0.0rot 53.8dB 0e -0.3kHz gps6x8";
-		AircraftBeacon b2 = new AprsAircraftBeacon(acBeacon);
-
-		assertNotNull(b1);
-		assertNotNull(b2);
-
-		assertTrue(b1.getLat() > b2.getLat());
-		assertTrue(b1.getLon() > b2.getLon());
-	}
-
-	@Test
-	// test parsing of new fields in beacon as from v. 0.2.5
-	public void test9() {
-<<<<<<< HEAD
-		String acBeacon = "ICA4B4E68>APRS,qAS,Letzi:/152339h4726.50N/00814.20E'260/059/A=002253 !W65! id054B4E68 -395fpm -1.5rot 16.5dB 0e -14.3kHz gps1x2 s6.05 h4C rDF0CD1 +4.5dBm";
-=======
-		String acBeacon = "ICA4B4E68>APRS,qAS,Letzi:/152339h4726.50N/00814.20E'260/059/A=002253 !W65! id054B4E68 -395fpm -1.5rot 16.5dB 0e -14.3kHz gps1x2 s6.05 h43 rDF0CD1 +4.5dBm";
->>>>>>> cd9bc218
-		AircraftBeacon b1 = new AprsAircraftBeacon(acBeacon);
-
-		assertNotNull(b1);
-
-		assertEquals(acBeacon, b1.getRawPacket());
-
-		assertEquals(0, AprsUtils.toUtcTimestamp(15, 23, 39) - b1.getTimestamp());
-
-		assertEquals("Letzi", b1.getReceiverName());
-		assertEquals(GLIDER, b1.getAircraftType());
-
-		assertEquals(ICAO, b1.getAddressType());
-		assertEquals("4B4E68", b1.getAddress());
-		assertEquals("DF0CD1", b1.getOriginalAddress());
-
-		assertEquals(6.05f, b1.getFirmwareVersion(), 0.01f);
-<<<<<<< HEAD
-		assertEquals(0x4C, b1.getHardwareVersion());
-=======
-		assertEquals(0x43, b1.getHardwareVersion());
->>>>>>> cd9bc218
-		assertEquals(4.5f, b1.getERP(), 0.01f);
-
-		String jsonB1 = JsonUtils.toJson(b1);
-		System.out.println(jsonB1);
-
-		AircraftBeacon b2 = JsonUtils.fromJson(jsonB1, AprsAircraftBeacon.class);
-
-		String jsonB2 = JsonUtils.toJson(b2);
-
-		System.out.println(jsonB2);
-
-		assertEquals(b1, b2);
-<<<<<<< HEAD
-		
-		acBeacon = "OGN01542C>APRS,qAS,Kalkar:/171745h5144.77N/00616.69E'000/000/A=000069 !W16! id0701542C +000fpm +0.0rot FL001.08 56.2dB 0e -7.4kHz";
-		b1 = new AprsAircraftBeacon(acBeacon);
-		assertEquals(108,b1.getBaroAlt());			
-=======
->>>>>>> cd9bc218
-	}
-
+/**
+ * Copyright (c) 2014 OGN, All Rights Reserved.
+ */
+
+package org.ogn.commons.beacon.impl.aprs;
+
+import static org.junit.Assert.assertEquals;
+import static org.junit.Assert.assertNotNull;
+import static org.junit.Assert.assertNotSame;
+import static org.junit.Assert.assertNull;
+import static org.junit.Assert.assertTrue;
+import static org.ogn.commons.beacon.AddressType.FLARM;
+import static org.ogn.commons.beacon.AddressType.ICAO;
+import static org.ogn.commons.beacon.AircraftType.GLIDER;
+
+import java.util.Arrays;
+import java.util.List;
+
+import org.junit.Test;
+import org.ogn.commons.beacon.AddressType;
+import org.ogn.commons.beacon.AircraftBeacon;
+import org.ogn.commons.utils.AprsUtils;
+import org.ogn.commons.utils.JsonUtils;
+
+public class AprsAircraftBeaconTest {
+
+	@Test
+	public void testEqualsAndHashCode() {
+		String acBeacon = "PH-844>APRS,qAS,Veendam:/102529h5244.42N/00632.07E'089/077/A=000876 id06DD82AC -474fpm +0.1rot 7.8dB 1e +0.7kHz gps2x3 hear8222";
+
+		AircraftBeacon b1 = new AprsAircraftBeacon(acBeacon);
+		AircraftBeacon b2 = new AprsAircraftBeacon(acBeacon);
+
+		assertEquals(b1.hashCode(), b2.hashCode());
+		assertEquals(b1, b2);
+		assertNotSame(b1, b2);
+	}
+
+	@Test
+	public void test1() {
+		String acBeacon = "PH-844>APRS,qAS,Veendam:/102529h5244.42N/00632.07E'089/077/A=000876 id06DD82AC -474fpm +0.1rot 7.8dB 1e +0.7kHz gps2x3 hear8222 hear8223 hear8224";
+
+		AircraftBeacon b1 = new AprsAircraftBeacon(acBeacon);
+
+		assertNotNull(b1);
+
+		assertEquals(acBeacon, b1.getRawPacket());
+
+		assertEquals("PH-844", b1.getId());
+
+		assertEquals(0, AprsUtils.toUtcTimestamp(10, 25, 29) - b1.getTimestamp());
+
+		assertEquals(GLIDER, b1.getAircraftType());
+		assertEquals(-2.4f, b1.getClimbRate(), 0.1);
+
+		assertEquals(1, b1.getErrorCount());
+		assertEquals(0.7, b1.getFrequencyOffset(), 0.01);
+		assertEquals("2x3", b1.getGpsStatus());
+		assertEquals(142.6f, b1.getGroundSpeed(), 0.01);
+		assertEquals(3, b1.getHeardAircraftIds().length);
+		List<String> hearIds = Arrays.asList(b1.getHeardAircraftIds());
+		assertTrue(hearIds.contains("8222"));
+		assertTrue(hearIds.contains("8223"));
+		assertTrue(hearIds.contains("8224"));
+
+		assertEquals("DD82AC", b1.getAddress());
+		assertEquals(FLARM, b1.getAddressType());
+
+		assertEquals(52.74033f, b1.getLat(), 0.0001);
+		assertEquals(6.5345, b1.getLon(), 0.0001);
+		assertEquals(267.0, b1.getAlt(), 0.001);
+
+		assertEquals("Veendam", b1.getReceiverName());
+
+		assertEquals(7.8, b1.getSignalStrength(), 0.01);
+		assertEquals(89, b1.getTrack());
+		assertEquals(0.1, b1.getTurnRate(), 0.01);
+	}
+
+	@Test
+	public void test2() {
+		String acBeacon = "incorrect > ! Cdd blah blah blah xxx beacon $$ format";
+
+		AircraftBeacon b1 = new AprsAircraftBeacon(acBeacon);
+
+		assertEquals(acBeacon, b1.getRawPacket());
+
+		// still, the object should be created (although its attributes won't be
+		// initialized)
+		assertNotNull(b1);
+	}
+
+	@Test
+	public void test3() {
+		String acBeacon = "PH-1345>APRS,qAS,LFGP:/133244h4758.48N/00346.17E'274/028/A=001138 id06DD8652 -019fpm -10.6rot 18.8dB 0e -2.5kHz gps5x11 hear8E05 hear8F0F hearAA4A";
+
+		AircraftBeacon b1 = new AprsAircraftBeacon(acBeacon);
+
+		assertEquals(-10.6f, b1.getTurnRate(), 0.0f);
+	}
+
+	@Test
+	public void test4() {
+
+		// NO gpsHxV (OGN tracker uses NMEA GPS, so these numbers will not be
+		// available)
+		String acBeacon = "PH-1345>APRS,qAS,LFGP:/133244h4758.48N/00346.17E'274/028/A=001138 id06DD8652 -019fpm -10.6rot 18.8dB 0e -2.5kHz hear8E05 hear8F0F hearAA4A";
+
+		AircraftBeacon b1 = new AprsAircraftBeacon(acBeacon);
+
+		assertNull(b1.getGpsStatus());
+		System.out.println(JsonUtils.toJson(b1));
+	}
+
+	@Test
+	public void test5() {
+		// test against incorrect beacon format
+
+		String acBeacon = "F-PVVA>APRS,qAS,CHALLES:/130435h4534.95N/00559.83E'237/105/A=002818|$#*IL<&z#XLx|";
+		AircraftBeacon b1 = new AprsAircraftBeacon(acBeacon);
+
+		assertNotNull(b1);
+		System.out.println(JsonUtils.toJson(b1));
+
+		assertEquals(AddressType.UNRECOGNIZED, b1.getAddressType());
+	}
+
+	@Test
+	public void test6() {
+
+		String acBeacon = "FLRDDEAAB>APRS,qAS,Hornberg:/153509h4844.83N/00951.62E'301/001/A=002365 id06DDEAAB +020fpm -0.7rot 53.2dB 0e +0.7kHz gps3x5";
+		AircraftBeacon b1 = new AprsAircraftBeacon(acBeacon);
+
+		assertNotNull(b1);
+
+		String jsonB1 = JsonUtils.toJson(b1);
+
+		AircraftBeacon b2 = JsonUtils.fromJson(jsonB1, AprsAircraftBeacon.class);
+
+		assertEquals(b1, b2);
+	}
+
+	@Test
+	public void test7() {
+
+		String acBeacon = "FLRDDEAAB>APRS,qAS,Hornberg:/153^^509h4844.83N/00951.62E'301/001/A=002365 33sss3 XX!~@SS id06DDEAAB +020fpm -0.7rot 53.2dB 0e +0.7kHz gps3x5";
+		AircraftBeacon b1 = new AprsAircraftBeacon(acBeacon);
+
+		assertNotNull(b1);
+		assertEquals(acBeacon, b1.getRawPacket());
+	}
+
+	@Test
+	public void test8() {
+
+		// test the extended format of APRS packet (additional lat/lon digits)
+		String acBeacon = "FLRDD940D>APRS,qAS,LFLE:/075524h4533.44N/00558.73E'000/000/A=000974 !W61! id0ADD940D +020fpm +0.0rot 53.8dB 0e -0.3kHz gps6x8";
+		AircraftBeacon b1 = new AprsAircraftBeacon(acBeacon);
+
+		acBeacon = "FLRDD940D>APRS,qAS,LFLE:/075524h4533.44N/00558.73E'000/000/A=000974 !W00! id0ADD940D +020fpm +0.0rot 53.8dB 0e -0.3kHz gps6x8";
+		AircraftBeacon b2 = new AprsAircraftBeacon(acBeacon);
+
+		assertNotNull(b1);
+		assertNotNull(b2);
+
+		assertTrue(b1.getLat() > b2.getLat());
+		assertTrue(b1.getLon() > b2.getLon());
+	}
+
+	@Test
+	// test parsing of new fields in beacon as from v. 0.2.5
+	public void test9() {
+		String acBeacon = "ICA4B4E68>APRS,qAS,Letzi:/152339h4726.50N/00814.20E'260/059/A=002253 !W65! id054B4E68 -395fpm -1.5rot 16.5dB 0e -14.3kHz gps1x2 s6.05 h4C rDF0CD1 +4.5dBm";
+		AircraftBeacon b1 = new AprsAircraftBeacon(acBeacon);
+
+		assertNotNull(b1);
+
+		assertEquals(acBeacon, b1.getRawPacket());
+
+		assertEquals(0, AprsUtils.toUtcTimestamp(15, 23, 39) - b1.getTimestamp());
+
+		assertEquals("Letzi", b1.getReceiverName());
+		assertEquals(GLIDER, b1.getAircraftType());
+
+		assertEquals(ICAO, b1.getAddressType());
+		assertEquals("4B4E68", b1.getAddress());
+		assertEquals("DF0CD1", b1.getOriginalAddress());
+
+		assertEquals(6.05f, b1.getFirmwareVersion(), 0.01f);
+		assertEquals(0x4C, b1.getHardwareVersion());
+		assertEquals(4.5f, b1.getERP(), 0.01f);
+
+		String jsonB1 = JsonUtils.toJson(b1);
+		System.out.println(jsonB1);
+
+		AircraftBeacon b2 = JsonUtils.fromJson(jsonB1, AprsAircraftBeacon.class);
+
+		String jsonB2 = JsonUtils.toJson(b2);
+
+		System.out.println(jsonB2);
+
+		assertEquals(b1, b2);
+	}
+
 }